// SPDX-License-Identifier: GPL-2.0+
/*
 *  Pvpanic Device Support
 *
 *  Copyright (C) 2013 Fujitsu.
 *  Copyright (C) 2018 ZTE.
 */

#define pr_fmt(fmt) KBUILD_MODNAME ": " fmt

#include <linux/io.h>
#include <linux/kernel.h>
#include <linux/kexec.h>
#include <linux/mod_devicetable.h>
#include <linux/module.h>
#include <linux/platform_device.h>
#include <linux/types.h>

#include <uapi/misc/pvpanic.h>

static void __iomem *base;
static unsigned int capability = PVPANIC_PANICKED | PVPANIC_CRASH_LOADED;
static unsigned int events;

static ssize_t capability_show(struct device *dev,
			       struct device_attribute *attr, char *buf)
{
	return sysfs_emit(buf, "%x\n", capability);
}
static DEVICE_ATTR_RO(capability);

static ssize_t events_show(struct device *dev,  struct device_attribute *attr, char *buf)
{
	return sysfs_emit(buf, "%x\n", events);
}

static ssize_t events_store(struct device *dev,  struct device_attribute *attr,
			    const char *buf, size_t count)
{
	unsigned int tmp;
	int err;

	err = kstrtouint(buf, 16, &tmp);
	if (err)
		return err;

	if ((tmp & capability) != tmp)
		return -EINVAL;

	events = tmp;

	return count;

}
static DEVICE_ATTR_RW(events);

static struct attribute *pvpanic_dev_attrs[] = {
	&dev_attr_capability.attr,
	&dev_attr_events.attr,
	NULL
};
ATTRIBUTE_GROUPS(pvpanic_dev);

MODULE_AUTHOR("Hu Tao <hutao@cn.fujitsu.com>");
MODULE_DESCRIPTION("pvpanic device driver");
MODULE_LICENSE("GPL");

static void
pvpanic_send_event(unsigned int event)
{
	if (event & capability & events)
		iowrite8(event, base);
}

static int
pvpanic_panic_notify(struct notifier_block *nb, unsigned long code,
		     void *unused)
{
	unsigned int event = PVPANIC_PANICKED;

	if (kexec_crash_loaded())
		event = PVPANIC_CRASH_LOADED;

	pvpanic_send_event(event);

	return NOTIFY_DONE;
}

static struct notifier_block pvpanic_panic_nb = {
	.notifier_call = pvpanic_panic_notify,
	.priority = 1, /* let this called before broken drm_fb_helper */
};

static int pvpanic_mmio_probe(struct platform_device *pdev)
{
	struct device *dev = &pdev->dev;
	struct resource *res;

	res = platform_get_mem_or_io(pdev, 0);
	if (!res)
		return -EINVAL;

	switch (resource_type(res)) {
	case IORESOURCE_IO:
		base = devm_ioport_map(dev, res->start, resource_size(res));
		if (!base)
			return -ENOMEM;
		break;
	case IORESOURCE_MEM:
		base = devm_ioremap_resource(dev, res);
		if (IS_ERR(base))
			return PTR_ERR(base);
		break;
	default:
		return -EINVAL;
	}
<<<<<<< HEAD
=======

	/* initlize capability by RDPT */
	capability &= ioread8(base);
	events = capability;
>>>>>>> d19db80a

	if (capability)
		atomic_notifier_chain_register(&panic_notifier_list,
					       &pvpanic_panic_nb);

	return 0;
}

static int pvpanic_mmio_remove(struct platform_device *pdev)
{

	if (capability)
		atomic_notifier_chain_unregister(&panic_notifier_list,
						 &pvpanic_panic_nb);

	return 0;
}

static const struct of_device_id pvpanic_mmio_match[] = {
	{ .compatible = "qemu,pvpanic-mmio", },
	{}
};

static const struct acpi_device_id pvpanic_device_ids[] = {
	{ "QEMU0001", 0 },
	{ "", 0 }
};
MODULE_DEVICE_TABLE(acpi, pvpanic_device_ids);

static struct platform_driver pvpanic_mmio_driver = {
	.driver = {
		.name = "pvpanic-mmio",
		.of_match_table = pvpanic_mmio_match,
		.acpi_match_table = pvpanic_device_ids,
		.dev_groups = pvpanic_dev_groups,
	},
	.probe = pvpanic_mmio_probe,
	.remove = pvpanic_mmio_remove,
};
module_platform_driver(pvpanic_mmio_driver);<|MERGE_RESOLUTION|>--- conflicted
+++ resolved
@@ -114,13 +114,10 @@
 	default:
 		return -EINVAL;
 	}
-<<<<<<< HEAD
-=======
 
 	/* initlize capability by RDPT */
 	capability &= ioread8(base);
 	events = capability;
->>>>>>> d19db80a
 
 	if (capability)
 		atomic_notifier_chain_register(&panic_notifier_list,
