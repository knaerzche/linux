--- conflicted
+++ resolved
@@ -5290,12 +5290,9 @@
 		}
 	}
 
-<<<<<<< HEAD
 	if (INTEL_INFO(dev)->gen < 4)
 		pipe_config->double_wide = tmp & PIPECONF_DOUBLE_WIDE;
 
-=======
->>>>>>> 5e01dc7b
 	intel_get_pipe_timings(crtc, pipe_config);
 
 	i9xx_get_pfit_config(crtc, pipe_config);
@@ -9053,14 +9050,11 @@
 	if (IS_G4X(dev) || INTEL_INFO(dev)->gen >= 5)
 		PIPE_CONF_CHECK_I(pipe_bpp);
 
-<<<<<<< HEAD
 	if (!IS_HASWELL(dev)) {
 		PIPE_CONF_CHECK_CLOCK_FUZZY(adjusted_mode.crtc_clock);
 		PIPE_CONF_CHECK_CLOCK_FUZZY(port_clock);
 	}
 
-=======
->>>>>>> 5e01dc7b
 #undef PIPE_CONF_CHECK_X
 #undef PIPE_CONF_CHECK_I
 #undef PIPE_CONF_CHECK_FLAGS
