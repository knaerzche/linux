--- conflicted
+++ resolved
@@ -112,12 +112,6 @@
 	.bitrate = 100000,
 };
 
-<<<<<<< HEAD
-void __init imx53_smd_common_init(void)
-{
-	mxc_iomux_v3_setup_multiple_pads(mx53_smd_pads,
-					 ARRAY_SIZE(mx53_smd_pads));
-=======
 static inline void mx53_smd_ahci_pwr_on(void)
 {
 	int ret;
@@ -129,7 +123,12 @@
 		pr_err("failed to enable SATA_PWR_EN: %d\n", ret);
 		return;
 	}
->>>>>>> b4cbb8a4
+}
+
+void __init imx53_smd_common_init(void)
+{
+	mxc_iomux_v3_setup_multiple_pads(mx53_smd_pads,
+					 ARRAY_SIZE(mx53_smd_pads));
 }
 
 static void __init mx53_smd_board_init(void)
